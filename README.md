--- conflicted
+++ resolved
@@ -159,10 +159,4 @@
 
 - Status page: http://localhost:3000
 - Prometheus: http://localhost:9092
- - Grafana: http://localhost:3002 (Default login: admin / `admin`, or the password set in your `.env` file)
-
-<<<<<<< HEAD
- Full documentation is available at [docs.latency.space](https://docs.latency.space) *(Note: This documentation link may be outdated or inactive.)*
-=======
-*(Note: The previous documentation link was removed.)*
->>>>>>> 35966873
+- Grafana: http://localhost:3002 (Default login: admin / `admin`, or the password set in your `.env` file)
